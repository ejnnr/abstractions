from pathlib import Path

import torch
<<<<<<< HEAD
=======
from sklearn.linear_model import LogisticRegression
from sklearn.preprocessing import StandardScaler
from torch.utils.data import DataLoader
>>>>>>> bc0d97f9
import tqdm
from sklearn.linear_model import LogisticRegression

from cupbearer.detectors.activation_based import ActivationBasedDetector


class SupervisedLinearProbe(ActivationBasedDetector):
<<<<<<< HEAD
    def _train(
=======

    def __init__(self, scaler = StandardScaler | None , **kwargs):
        self.scaler = scaler
        super().__init__(**kwargs)

    def train(
>>>>>>> bc0d97f9
        self,
        trusted_dataloader,
        untrusted_dataloader,
        save_path: Path | str,
        *,
        batch_size: int = 64,
        **sklearn_kwargs,
    ):
        if untrusted_dataloader is None:
            raise ValueError("Supervised probe requires untrusted training data.")

        # assert isinstance(untrusted_data, MixedData)
        # if not untrusted_data.return_anomaly_labels:
        #     raise ValueError(
        #         "The supervised probe is a skyline detector meant to be trained "
        #         "with access to anomaly labels."
        #     )

        activations = []
        anomaly_labels = []
        for batch in tqdm.tqdm(untrusted_dataloader):
            # TODO: inputs are only the actual inputs, so this won't work
            (rest, new_anomaly_labels) = batch.pop("inputs")
            new_activations = batch
            if len(new_activations) > 1:
                raise NotImplementedError(
                    "The supervised probe only supports a single layer right now."
                )
            new_activations = next(iter(new_activations.values()))
            activations.append(new_activations)
            anomaly_labels.append(new_anomaly_labels)

        activations = torch.cat(activations)
        anomaly_labels = torch.cat(anomaly_labels)
        
        activations = activations.cpu().numpy()
        anomaly_labels = anomaly_labels.cpu().numpy()
        
        if self.scaler is not None:
            activations = self.scaler.fit_transform(activations)
        self.clf = LogisticRegression(**sklearn_kwargs)
        self.clf.fit(activations, anomaly_labels)

    def _compute_layerwise_scores(self, batch):
        activations = batch
        if len(activations) > 1:
            raise NotImplementedError(
                "The supervised probe only supports a single layer right now."
            )
<<<<<<< HEAD
        name, activations = next(iter(activations.items()))
        return {
            # Get probabilities of class 1 (anomalous)
            name: self.clf.predict_proba(activations.cpu().numpy())[:, 1]
=======
        transform = self.scaler.transform if self.scaler is not None else lambda x: x
        activations = next(iter(activations.values()))
        return {
            # Get probabilities of class 1 (anomalous)
            next(iter(activations)): self.clf.predict_proba(
                transform(activations.cpu().numpy())
            )[:, 1]
>>>>>>> bc0d97f9
        }

    def _get_trained_variables(self, saving: bool = False):
        # This will just pickle things, which maybe isn't the most efficient but easiest
        return self.clf

    def _set_trained_variables(self, variables):
        self.clf = variables<|MERGE_RESOLUTION|>--- conflicted
+++ resolved
@@ -1,29 +1,19 @@
 from pathlib import Path
 
 import torch
-<<<<<<< HEAD
-=======
+import tqdm
 from sklearn.linear_model import LogisticRegression
 from sklearn.preprocessing import StandardScaler
-from torch.utils.data import DataLoader
->>>>>>> bc0d97f9
-import tqdm
-from sklearn.linear_model import LogisticRegression
 
 from cupbearer.detectors.activation_based import ActivationBasedDetector
 
 
 class SupervisedLinearProbe(ActivationBasedDetector):
-<<<<<<< HEAD
-    def _train(
-=======
-
-    def __init__(self, scaler = StandardScaler | None , **kwargs):
+    def __init__(self, scaler: StandardScaler | None = None, **kwargs):
         self.scaler = scaler
         super().__init__(**kwargs)
 
-    def train(
->>>>>>> bc0d97f9
+    def _train(
         self,
         trusted_dataloader,
         untrusted_dataloader,
@@ -58,10 +48,10 @@
 
         activations = torch.cat(activations)
         anomaly_labels = torch.cat(anomaly_labels)
-        
+
         activations = activations.cpu().numpy()
         anomaly_labels = anomaly_labels.cpu().numpy()
-        
+
         if self.scaler is not None:
             activations = self.scaler.fit_transform(activations)
         self.clf = LogisticRegression(**sklearn_kwargs)
@@ -73,20 +63,11 @@
             raise NotImplementedError(
                 "The supervised probe only supports a single layer right now."
             )
-<<<<<<< HEAD
+        transform = self.scaler.transform if self.scaler is not None else lambda x: x
         name, activations = next(iter(activations.items()))
         return {
             # Get probabilities of class 1 (anomalous)
-            name: self.clf.predict_proba(activations.cpu().numpy())[:, 1]
-=======
-        transform = self.scaler.transform if self.scaler is not None else lambda x: x
-        activations = next(iter(activations.values()))
-        return {
-            # Get probabilities of class 1 (anomalous)
-            next(iter(activations)): self.clf.predict_proba(
-                transform(activations.cpu().numpy())
-            )[:, 1]
->>>>>>> bc0d97f9
+            name: self.clf.predict_proba(transform(activations.cpu().numpy()))[:, 1]
         }
 
     def _get_trained_variables(self, saving: bool = False):
